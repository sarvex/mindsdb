import requests
from mindsdb.libs.constants.mindsdb import DATA_TYPES, DATA_SUBTYPES


class Clickhouse():
    def __init__(self, config):
        self.config = config
        self.host = config['interface']['clickhouse']['host']
        self.port = config['interface']['clickhouse']['port']
        self.user = config['interface']['clickhouse']['user']
        self.password = config['interface']['clickhouse']['password']

<<<<<<< HEAD
        self.setup_clickhouse()
=======
        self.create_predictors_table()
>>>>>>> 7bcfae6d


    def _to_clickhouse_table(self, stats):
        subtype_map = {
            DATA_SUBTYPES.INT: 'Int64',
            DATA_SUBTYPES.FLOAT: 'Float64',
            DATA_SUBTYPES.BINARY: 'UInt8',
            DATA_SUBTYPES.DATE: 'Date',
            DATA_SUBTYPES.TIMESTAMP: 'Datetime',
            DATA_SUBTYPES.SINGLE: 'String',
            DATA_SUBTYPES.MULTIPLE: 'String',
            DATA_SUBTYPES.IMAGE: 'String',
            DATA_SUBTYPES.VIDEO: 'String',
            DATA_SUBTYPES.AUDIO: 'String',
            DATA_SUBTYPES.TEXT: 'String',
            DATA_SUBTYPES.ARRAY: 'Array(Float64)'
        }

        column_declaration = []
        for name, column in stats.items():
            try:
                col_subtype = stats[name]['typing']['data_subtype']
                new_type = subtype_map[col_subtype]
                column_declaration.append(f' {name} {col_subtype} ')
            except Exception as e:
                print(e)
                print(f'Error: cant convert type {col_subtype} of column {name} to clickhouse tpye')

        return column_declaration

    def _query(self, query):
        params = {'user': 'default'}
        try:
            params['user'] = self.config['interface']['clickhouse']['user']
        except:
            pass

        try:
            params['password'] = self.config['interface']['clickhouse']['password']
        except:
            pass

        host = self.config['interface']['clickhouse']['host']
        port = self.config['interface']['clickhouse']['port']

        response = requests.post(f'http://{host}:{port}', data=query, params=params)

        return response

<<<<<<< HEAD
    def setup_clickhouse(self):
=======
    def create_predictors_table(self):
>>>>>>> 7bcfae6d
        self._query('CREATE DATABASE IF NOT EXISTS mindsdb')

        msqyl_conn =  self.config['api']['mysql']['host'] + ':' + str(self.config['api']['mysql']['port'])
        msqyl_user =  self.config['api']['mysql']['user']
        msqyl_pass =  self.config['api']['mysql']['password']

        q = f"""
                CREATE TABLE IF NOT EXISTS mindsdb.predictors
                (name String,
                predict_cols String,
                select_data_query String,
                training_options String
                ) ENGINE=MySQL('{msqyl_conn}', 'mindsdb', 'predictors', '{msqyl_user}', '{msqyl_pass}')
        """
        print(f'Executing table creation query to create predictors list:\n{q}\n')
        self._query(q)



    def register_predictor(self, name, stats):
        columns_sql = '\n'.join(self._to_clickhouse_table(stats))

        msqyl_conn =  self.config['api']['mysql']['host'] + ':' + str(self.config['api']['mysql']['port'])
        msqyl_user =  self.config['api']['mysql']['user']
        msqyl_pass =  self.config['api']['mysql']['password']

        q = f"""
                CREATE TABLE mindsdb.{name}
                ({columns_sql}
                ) ENGINE=MySQL('{msqyl_conn}', 'mindsdb', '{name}', '{msqyl_user}', '{msqyl_pass}')
        """
        print(f'Executing table creation query to sync predictor:\n{q}\n')
        self._query(q)<|MERGE_RESOLUTION|>--- conflicted
+++ resolved
@@ -10,11 +10,7 @@
         self.user = config['interface']['clickhouse']['user']
         self.password = config['interface']['clickhouse']['password']
 
-<<<<<<< HEAD
         self.setup_clickhouse()
-=======
-        self.create_predictors_table()
->>>>>>> 7bcfae6d
 
 
     def _to_clickhouse_table(self, stats):
@@ -64,11 +60,7 @@
 
         return response
 
-<<<<<<< HEAD
     def setup_clickhouse(self):
-=======
-    def create_predictors_table(self):
->>>>>>> 7bcfae6d
         self._query('CREATE DATABASE IF NOT EXISTS mindsdb')
 
         msqyl_conn =  self.config['api']['mysql']['host'] + ':' + str(self.config['api']['mysql']['port'])
