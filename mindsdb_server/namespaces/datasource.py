import os
import time
import datetime
from flask import request, send_file
from flask_restplus import Resource, fields

from mindsdb.libs.data_sources.file_ds import FileDS

from mindsdb_server.namespaces.configs.datasources import ns_conf
from mindsdb_server.namespaces.entitites.datasources.datasource import (
    datasource_metadata,
    put_datasource_params,
    EXAMPLES as DATASOURCES_LIST_EXAMPLE
)
from mindsdb_server.namespaces.entitites.datasources.datasource_data import (
    get_datasource_rows_params,
    datasource_rows_metadata,
    EXAMPLES as GET_DATASOURCE_ROWS_EXAMPLES
)
from mindsdb_server.namespaces.entitites.datasources.datasource_files import (
    put_datasource_file_params
)
from mindsdb_server.namespaces.entitites.datasources.datasource_missed_files import (
    datasource_missed_files_metadata,
    get_datasource_missed_files_params,
    EXAMPLES as GET_DATASOURCE_MISSED_FILES_EXAMPLES
)

<<<<<<< HEAD
from mindsdb_server.shared_ressources import get_shared
import json
import datetime
from dateutil.parser import parse
import os

app, api = get_shared()
datasources = []


def get_datasource():
    datasources = []
    for file in os.listdir('storage'):
        if 'datasource' in file:
            print(file)
            with open('storage/' + file, 'r') as fp:
                datasource = json.load(fp)
                datasource['created_at'] = parse(datasource['created_at'])
                datasource['update_at'] = parse(datasource['update_at'])
                datasources.append(datasource)
    return datasources

=======
FILES_PATH = 'uploads'
>>>>>>> f077282f

@ns_conf.route('/')
class DatasourcesList(Resource):
    @ns_conf.doc('get_atasources_list')
    @ns_conf.marshal_list_with(datasource_metadata)
    def get(self):
        '''List all datasources'''
        return get_datasource()

@ns_conf.route('/<name>')
@ns_conf.param('name', 'Datasource name')
class Datasource(Resource):
    @ns_conf.doc('get_datasource')
    @ns_conf.marshal_with(datasource_metadata)
    def get(self, name):
        '''return datasource metadata'''
        data_sources = get_datasource()
        for ds in data_sources:
            if ds['name'] == name:
                return ds
        return None

<<<<<<< HEAD
    @ns_conf.doc('post_datasource', params=post_datasource_params)
    def post(self):
        '''update datasource attributes'''
        return '', 404

    @ns_conf.doc('delete_datasource')
    def delete(self, name):
        '''delete datasource'''
        try:
            data_sources = get_datasource()
            for ds in data_sources:
                if ds['name'] == name:
                    return os.remove('storage/datasource_' + ds['name'] + '.json')
        except:
            pass
        return '', 200
=======
    @ns_conf.doc('delete_datasource')
    def delete(self, name):
        '''delete datasource'''
        to_del = ([x for x in DATASOURCES_LIST_EXAMPLE if x['name'] == name] or [None])[0]
        if to_del:
            DATASOURCES_LIST_EXAMPLE.remove(to_del)
            return '', 200
        return '', 404
>>>>>>> f077282f

    @ns_conf.doc('put_datasource', params=put_datasource_params)
    @ns_conf.marshal_with(datasource_metadata)
    def put(self, name):
        '''add new datasource'''
<<<<<<< HEAD
        datasource = {
            'name': name
            ,'source': api.payload['source']
            ,'created_at': str(datetime.datetime.now())
            ,'update_at': str(datetime.datetime.now())
            ,'row_count': 0
        }
        with open('storage/datasource_{}.json'.format(name), 'w') as fp:
            json.dump(datasource, fp)

        datasource['created_at'] = parse(datasource['created_at'])
        datasource['update_at'] = parse(datasource['update_at'])

        return datasource
=======
        # request.json - for regular put
        # request.values - for multipart form data
        data = request.json or request.values
        
        datasource_name = data['name']
        datasource_type = data['source_type']
        datasource_source = data['source']

        names = [x['name'] for x in DATASOURCES_LIST_EXAMPLE]
        if datasource_name in names:
            datasource_name += '(1)'

        if datasource_type == 'file':
            datasource_file = request.files['file']
            if not os.path.exists(FILES_PATH):
                os.mkdir(FILES_PATH)
            path = os.path.join(FILES_PATH, datasource_source)
            open(path, 'wb').write(datasource_file.read())
            ds = FileDS(path)
        else:
            ds = FileDS(datasource_source)

        columns = [dict(name=x) for x in list(ds.df.keys())]
        row_count = len(ds.df)

        DATASOURCES_LIST_EXAMPLE.append({
            'name': datasource_name,
            'source_type': datasource_type,
            'source': datasource_source,
            'missed_files': False,
            'created_at': datetime.datetime.now(),
            'updated_at': datetime.datetime.now(),
            'row_count': row_count,
            'columns': columns
        })

        time.sleep(1.0)
        return DATASOURCES_LIST_EXAMPLE[-1]
>>>>>>> f077282f

@ns_conf.route('/<name>/data/')
@ns_conf.param('name', 'Datasource name')
class DatasourceData(Resource):
    @ns_conf.doc('get_datasource_data', params=get_datasource_rows_params)
    @ns_conf.marshal_with(datasource_rows_metadata)
    def get(self, name):
        '''return data rows'''
        ds_record = ([x for x in DATASOURCES_LIST_EXAMPLE if x['name'] == name] or [None])[0]
        if ds_record:
            if ds_record['source_type'] == 'file':
                path = os.path.join(FILES_PATH, ds_record['source'])
                if not os.path.exists(path):
                    return '', 404
            else:
                path = ds_record['source']
            ds = FileDS(path)
            keys = list(ds.df.keys())
            response = {
                'data': [dict(zip(keys,x)) for x in ds.df.values]
            }
            return response, 200
        return '', 404
        # return GET_DATASOURCE_ROWS_EXAMPLES[0]

@ns_conf.route('/<name>/files/<column_name>:<index>')
@ns_conf.param('name', 'Datasource name')
@ns_conf.param('column_name', 'column name')
@ns_conf.param('index', 'row index')
class DatasourceFiles(Resource):
    @ns_conf.doc('put_datasource_file', params=put_datasource_file_params)
    def put(self, name, column_name, index):
        '''put file'''
        extension = request.values['extension']
        fileName = '{}-{}{}'.format(column_name, index, extension)
        file = request.files['file']
        filesDir = os.path.join(FILES_PATH, name, 'files')
        filePath = os.path.join(filesDir, fileName)

        if not os.path.exists(filesDir):
            os.makedirs(filesDir)

        open(filePath, 'wb').write(file.read())
        return '', 200

@ns_conf.route('/<name>/missed_files')
@ns_conf.param('name', 'Datasource name')
class DatasourceMissedFiles(Resource):
    @ns_conf.doc('get_datasource_missed_files', params=get_datasource_missed_files_params)
    @ns_conf.marshal_with(datasource_missed_files_metadata)
    def get(self, name):
        '''return missed files'''
        return GET_DATASOURCE_MISSED_FILES_EXAMPLES[0]


@ns_conf.route('/<name>/download')
@ns_conf.param('name', 'Datasource name')
class DatasourceMissedFiles(Resource):
    @ns_conf.doc('get_datasource_download')
    def get(self, name):
        '''download uploaded file'''
        ds = ([x for x in DATASOURCES_LIST_EXAMPLE if x['name'] == name] or [None])[0]
        if not ds:
            return '', 404
        path = os.path.join(FILES_PATH, ds['source'])
        if not os.path.exists(path):
            return '', 404

        return send_file(path, as_attachment=True)<|MERGE_RESOLUTION|>--- conflicted
+++ resolved
@@ -26,7 +26,6 @@
     EXAMPLES as GET_DATASOURCE_MISSED_FILES_EXAMPLES
 )
 
-<<<<<<< HEAD
 from mindsdb_server.shared_ressources import get_shared
 import json
 import datetime
@@ -49,9 +48,6 @@
                 datasources.append(datasource)
     return datasources
 
-=======
-FILES_PATH = 'uploads'
->>>>>>> f077282f
 
 @ns_conf.route('/')
 class DatasourcesList(Resource):
@@ -74,7 +70,6 @@
                 return ds
         return None
 
-<<<<<<< HEAD
     @ns_conf.doc('post_datasource', params=post_datasource_params)
     def post(self):
         '''update datasource attributes'''
@@ -91,41 +86,15 @@
         except:
             pass
         return '', 200
-=======
-    @ns_conf.doc('delete_datasource')
-    def delete(self, name):
-        '''delete datasource'''
-        to_del = ([x for x in DATASOURCES_LIST_EXAMPLE if x['name'] == name] or [None])[0]
-        if to_del:
-            DATASOURCES_LIST_EXAMPLE.remove(to_del)
-            return '', 200
-        return '', 404
->>>>>>> f077282f
 
     @ns_conf.doc('put_datasource', params=put_datasource_params)
     @ns_conf.marshal_with(datasource_metadata)
     def put(self, name):
         '''add new datasource'''
-<<<<<<< HEAD
-        datasource = {
-            'name': name
-            ,'source': api.payload['source']
-            ,'created_at': str(datetime.datetime.now())
-            ,'update_at': str(datetime.datetime.now())
-            ,'row_count': 0
-        }
-        with open('storage/datasource_{}.json'.format(name), 'w') as fp:
-            json.dump(datasource, fp)
-
-        datasource['created_at'] = parse(datasource['created_at'])
-        datasource['update_at'] = parse(datasource['update_at'])
-
-        return datasource
-=======
         # request.json - for regular put
         # request.values - for multipart form data
         data = request.json or request.values
-        
+
         datasource_name = data['name']
         datasource_type = data['source_type']
         datasource_source = data['source']
@@ -160,7 +129,6 @@
 
         time.sleep(1.0)
         return DATASOURCES_LIST_EXAMPLE[-1]
->>>>>>> f077282f
 
 @ns_conf.route('/<name>/data/')
 @ns_conf.param('name', 'Datasource name')
