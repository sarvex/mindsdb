from io import BytesIO
from flask import request, send_file
from flask_restplus import Resource, fields

from mindsdb_server.namespaces.entitites.predictor_status import predictor_status, EXAMPLES as PREDICTORS_STATUS_LIST
from mindsdb_server.namespaces.entitites.predictor_metadata import (
    predictor_metadata,
    predictor_query_params,
    EXAMPLES as PREDICTOR_METADATA
)
from mindsdb_server.namespaces.configs.predictors import ns_conf
<<<<<<< HEAD
from mindsdb_server.shared_ressources import get_shared
from mindsdb_server.namespaces.datasource import get_datasource
=======
from mindsdb_server.namespaces.entitites.datasources.datasource import EXAMPLES as DATASOURCES_LIST_EXAMPLE

>>>>>>> f077282f
import mindsdb

import os
import json
import pickle
import sys
import copy
import numpy
from dateutil.parser import parse as parse_datetime

FILES_PATH = 'uploads'
from multiprocessing import Process


# Temporary maping for testing
    # key - predictor name
    # value - datasource name
DTASOURCE_PREDICTOR_MAP = {
}


app, api = get_shared()

def debug_pkey_type(model, keys=None, reset_keyes=True, type_to_check=list, append_key=True):
    if type(model) != dict:
        return
    for k in model:
        if reset_keyes:
            keys = []
        if type(model[k]) == dict:
            keys.append(k)
            debug_pkey_type(model[k], copy.deepcopy(keys), reset_keyes=False)
        if type(model[k]) == type_to_check:
            print(f'They key {keys}->{k} has type list')
        if type(model[k]) == list:
            for item in model[k]:
                debug_pkey_type(item, copy.deepcopy(keys), reset_keyes=False)

@ns_conf.route('/')
class PredictorList(Resource):
    @ns_conf.doc('list_predictors')
    @ns_conf.marshal_list_with(predictor_status, skip_none=True)
    def get(self):
        '''List all predictors'''

        mdb = mindsdb.Predictor(name='metapredictor', root_folder='~/mindsdb/mindsdb_storage/1_0_7')
        models = mdb.get_models()

        for model in models:
            for k in ['train_end_at', 'updated_at', 'created_at']:
                if k in model:
                    model[k] = parse_datetime(model[k])

        return models


@ns_conf.route('/<name>')
@ns_conf.param('name', 'The predictor identifier')
@ns_conf.response(404, 'predictor not found')
class Predictor(Resource):
    @ns_conf.doc('get_predictor')
    @ns_conf.marshal_with(predictor_metadata, skip_none=True)
    def get(self, name):
<<<<<<< HEAD
        mdb = mindsdb.Predictor(name='metapredictor', root_folder='~/mindsdb/mindsdb_storage/1_0_7')
=======
        '''View predictor statistics'''
        # return PREDICTOR_METADATA[0]
        mdb = mindsdb.Predictor(name=name)
>>>>>>> f077282f
        model = mdb.get_model_data(name)

        for k in ['train_end_at', 'updated_at', 'created_at']:
            if k in model:
                model[k] = parse_datetime(model[k])

        return model

    def put(self, name):
        '''Train a predictor'''
        mdb = mindsdb.Predictor(name=name)

        datasource = None
        for ds in get_datasource:
            if ds.name == api.payload.data_source:
                datasource = ds

<<<<<<< HEAD
        if 'http://' in datasource.source or 'https://' in datasource.source:
            mdb.learn(from_data=datasource.source, to_predict=[api.payload.predicted_fields])
        else:
            mdb.learn(from_data= 'storage/datasource_files/' + datasource.source, to_predict=[api.payload.predicted_fields])
=======
        return model

    @ns_conf.doc('delete_predictor')
    def delete(self, name):
        '''Remove predictor'''
        return '', 200

    @ns_conf.doc('put_predictor')
    def put(self, name):
        '''Learning new predictor'''
        data = request.json
        from_data = data.get('from_data')
        to_predict = data.get('to_predict')

        if data.get('data_source_name'):
            DTASOURCE_PREDICTOR_MAP[name] = data.get('data_source_name')
            ds = ([x for x in DATASOURCES_LIST_EXAMPLE if x['name'] == data.get('data_source_name')] or [None])[0]
            if ds and ds['source']:
                if ds['source_type'] == 'url':
                    from_data = ds['source']
                if ds['source_type'] == 'file':
                    from_data = os.path.join(FILES_PATH, ds['source'])

        if not name or not from_data or not to_predict:
            return '', 400

        def learn(name, from_data, to_predict):
            '''
            running at subprocess due to
            ValueError: signal only works in main thread

            this is work for celery worker here?
            '''
            import mindsdb
            mdb = mindsdb.Predictor(name=name)
            mdb.learn(
                from_data=from_data,
                to_predict=to_predict
            )

        p = Process(target=learn, args=(name, from_data, to_predict))
        p.start()

        return '', 200

        # mdb = mindsdb.Predictor(name=name)
        # model = mdb.get_model_data(name)
        # for k in ['train_end_at', 'updated_at', 'created_at']:
        #     if k in model:
        #         model[k] = parse_datetime(model[k])
        # return model


@ns_conf.route('/<name>/columns')
@ns_conf.param('name', 'The predictor identifier')
class PredictorColumns(Resource):
    @ns_conf.doc('get_predictor_columns')
    def get(self, name):
        '''List of predictors colums'''
        # temporary defaults for testing
        DEFAULT_COLUMNS = [
            { 'name': 'location', 'type': 'string' },
            { 'name': 'rental_price', 'type': 'number' },
        ]
        ds_name = DTASOURCE_PREDICTOR_MAP.get(name)
        columns = DEFAULT_COLUMNS
        if ds_name:
            ds = ([x for x in DATASOURCES_LIST_EXAMPLE if x['name'] == ds_name] or [None])[0]
            if ds:
               columns = ds['columns']

        return columns, 200


@ns_conf.route('/<name>/predict')
@ns_conf.param('name', 'The predictor identifier')
class PredictorPredict(Resource):
    @ns_conf.doc('post_predictor_predict', params=predictor_query_params)
    def post(self, name):
        '''Queries predictor'''
        when = request.json.get('when') or {}
        mdb = mindsdb.Predictor(name=name)
        result = mdb.predict(when=when)
        if result and len(result):
            response = result[0].as_dict()
            response = dict(
                [(key, float(val)) if isinstance(val, numpy.float32) else (key, val) for key, val in response.items()]
            )
            return response
        return '', 400


@ns_conf.route('/<name>/upload')
@ns_conf.param('name', 'The predictor identifier')
class PredictorUpload(Resource):
    @ns_conf.doc('predictor_query')
    def put(self, name):
        '''Upload existing predictor'''
        predictor_file = request.files['file']
        predictor_file.read()
        return '', 200


@ns_conf.route('/<name>/download')
@ns_conf.param('name', 'The predictor identifier')
class PredictorDownload(Resource):
    @ns_conf.doc('get_predictor_download')
    def get(self, name):
        '''Export predictor to file'''
        return send_file(
            BytesIO(b'this is mocked data'),
            mimetype='text/plain',
            attachment_filename='predictor_export_mock.txt',
            as_attachment=True
        )
>>>>>>> f077282f
<|MERGE_RESOLUTION|>--- conflicted
+++ resolved
@@ -9,13 +9,8 @@
     EXAMPLES as PREDICTOR_METADATA
 )
 from mindsdb_server.namespaces.configs.predictors import ns_conf
-<<<<<<< HEAD
 from mindsdb_server.shared_ressources import get_shared
 from mindsdb_server.namespaces.datasource import get_datasource
-=======
-from mindsdb_server.namespaces.entitites.datasources.datasource import EXAMPLES as DATASOURCES_LIST_EXAMPLE
-
->>>>>>> f077282f
 import mindsdb
 
 import os
@@ -79,36 +74,13 @@
     @ns_conf.doc('get_predictor')
     @ns_conf.marshal_with(predictor_metadata, skip_none=True)
     def get(self, name):
-<<<<<<< HEAD
         mdb = mindsdb.Predictor(name='metapredictor', root_folder='~/mindsdb/mindsdb_storage/1_0_7')
-=======
-        '''View predictor statistics'''
-        # return PREDICTOR_METADATA[0]
-        mdb = mindsdb.Predictor(name=name)
->>>>>>> f077282f
         model = mdb.get_model_data(name)
 
         for k in ['train_end_at', 'updated_at', 'created_at']:
             if k in model:
                 model[k] = parse_datetime(model[k])
 
-        return model
-
-    def put(self, name):
-        '''Train a predictor'''
-        mdb = mindsdb.Predictor(name=name)
-
-        datasource = None
-        for ds in get_datasource:
-            if ds.name == api.payload.data_source:
-                datasource = ds
-
-<<<<<<< HEAD
-        if 'http://' in datasource.source or 'https://' in datasource.source:
-            mdb.learn(from_data=datasource.source, to_predict=[api.payload.predicted_fields])
-        else:
-            mdb.learn(from_data= 'storage/datasource_files/' + datasource.source, to_predict=[api.payload.predicted_fields])
-=======
         return model
 
     @ns_conf.doc('delete_predictor')
@@ -223,5 +195,4 @@
             mimetype='text/plain',
             attachment_filename='predictor_export_mock.txt',
             as_attachment=True
-        )
->>>>>>> f077282f
+        )