import pandas as pd
from typing import List
from mindsdb.integrations.libs.api_handler import APITable
from mindsdb.integrations.handlers.utilities.query_utilities import SELECTQueryParser, SELECTQueryExecutor
from mindsdb.integrations.utilities.sql_utils import extract_comparison_conditions
from mindsdb.utilities.log import get_log
from mindsdb_sql.parser import ast

logger = get_log("integrations.github_handler")


class GithubIssuesTable(APITable):
    """The GitHub Issue Table implementation"""

    def select(self, query: ast.Select) -> pd.DataFrame:
        """Pulls data from the GitHub "List repository issues" API

        Parameters
        ----------
        query : ast.Select
           Given SQL SELECT query

        Returns
        -------
        pd.DataFrame
            GitHub issues matching the query

        Raises
        ------
        ValueError
            If the query contains an unsupported condition
        """

        conditions = extract_comparison_conditions(query.where)

        if query.limit:
            total_results = query.limit.value
        else:
            total_results = 20

        issues_kwargs = {}
        order_by_conditions = {}

        if query.order_by and len(query.order_by) > 0:
            order_by_conditions["columns"] = []
            order_by_conditions["ascending"] = []

            for an_order in query.order_by:
                if an_order.field.parts[0] != "issues":
                    next

                if an_order.field.parts[1] in ["created", "updated", "comments"]:
                    if issues_kwargs != {}:
                        raise ValueError(
                            "Duplicate order conditions found for created/updated/comments"
                        )

                    issues_kwargs["sort"] = an_order.field.parts[1]
                    issues_kwargs["direction"] = an_order.direction
                elif an_order.field.parts[1] in self.get_columns():
                    order_by_conditions["columns"].append(an_order.field.parts[1])

                    if an_order.direction == "ASC":
                        order_by_conditions["ascending"].append(True)
                    else:
                        order_by_conditions["ascending"].append(False)
                else:
                    raise ValueError(
                        f"Order by unknown column {an_order.field.parts[1]}"
                    )

        for a_where in conditions:
            if a_where[1] == "state":
                if a_where[0] != "=":
                    raise ValueError("Unsupported where operation for state")
                if a_where[2] not in ["open", "closed", "all"]:
                    raise ValueError(
                        f"Unsupported where argument for state {a_where[2]}"
                    )

                issues_kwargs["state"] = a_where[2]

                continue
            if a_where[1] == "labels":
                if a_where[0] != "=":
                    raise ValueError("Unsupported where operation for labels")

                issues_kwargs["labels"] = a_where[2].split(",")

                continue
            if a_where[1] in ["assignee", "creator"]:
                if a_where[0] != "=":
                    raise ValueError(f"Unsupported where operation for {a_where[1]}")

                issues_kwargs[a_where[1]] = a_where[2]
            else:
                raise ValueError(f"Unsupported where argument {a_where[1]}")

        self.handler.connect()

        github_issues_df = pd.DataFrame(columns=self.get_columns())

        start = 0

        while True:
            try:
                for an_issue in self.handler.connection.get_repo(
                    self.handler.repository
                ).get_issues(**issues_kwargs)[start : start + 10]:
                    if an_issue.pull_request:
                        continue

                    logger.debug(f"Processing issue {an_issue.number}")

                    github_issues_df = pd.concat(
                        [
                            github_issues_df,
                            pd.DataFrame(
                                [
                                    {
                                        "number": an_issue.number,
                                        "title": an_issue.title,
                                        "state": an_issue.state,
                                        "creator": an_issue.user.login,
                                        "closed_by": an_issue.closed_by.login
                                        if an_issue.closed_by
                                        else None,
                                        "labels": ",".join(
                                            [label.name for label in an_issue.labels]
                                        ),
                                        "assignees": ",".join(
                                            [
                                                assignee.login
                                                for assignee in an_issue.assignees
                                            ]
                                        ),
                                        "comments": an_issue.comments,
                                        "body": an_issue.body,
                                        "created": an_issue.created_at,
                                        "updated": an_issue.updated_at,
                                        "closed": an_issue.closed_at,
                                    }
                                ]
                            ),
                        ]
                    )

                    if github_issues_df.shape[0] >= total_results:
                        break
            except IndexError:
                break

            if github_issues_df.shape[0] >= total_results:
                break
            else:
                start += 10

        selected_columns = []
        for target in query.targets:
            if isinstance(target, ast.Star):
                selected_columns = self.get_columns()
                break
            elif isinstance(target, ast.Identifier):
                selected_columns.append(target.parts[-1])
            else:
                raise ValueError(f"Unknown query target {type(target)}")

        if len(github_issues_df) == 0:
            github_issues_df = pd.DataFrame([], columns=selected_columns)
        else:
            github_issues_df.columns = self.get_columns()
            for col in set(github_issues_df.columns).difference(set(selected_columns)):
                github_issues_df = github_issues_df.drop(col, axis=1)

            if len(order_by_conditions.get("columns", [])) > 0:
                github_issues_df = github_issues_df.sort_values(
                    by=order_by_conditions["columns"],
                    ascending=order_by_conditions["ascending"],
                )

        return github_issues_df

    def insert(self, query: ast.Insert):
        """Inserts data into the GitHub "Create an issue" API

        Parameters
        ----------
        query : ast.Insert
           Given SQL INSERT query

        Raises
        ------
        ValueError
            If the query contains an unsupported condition
        """

        if self.handler.connection_data.get("api_key", None) is None:
            raise ValueError(
                "Need an authenticated connection in order to insert a GitHub issue"
            )

        self.handler.connect()
        current_repo = self.handler.connection.get_repo(self.handler.repository)

        columns = [col.name for col in query.columns]

        supported_columns = {"title", "body", "assignees", "milestone", "labels"}

        if not set(columns).issubset(supported_columns):
            unsupported_columns = set(columns).difference(supported_columns)
            raise ValueError(
                "Unsupported columns for GitHub issue insert: "
                + ", ".join(unsupported_columns)
            )

        for a_row in query.values:
            insert_kwargs = {}
            a_value = dict(zip(columns, a_row))

            if a_value.get("title", None) is None:
                raise ValueError("Title parameter is required to insert a GitHub issue")

            if a_value.get("body", None):
                insert_kwargs["body"] = a_value["body"]

            if a_value.get("assignees", None):
                insert_kwargs["assignees"] = []
                for an_assignee in a_value["assignees"].split(","):
                    an_assignee = an_assignee.replace(" ", "")
                    try:
                        github_user = self.handler.connection.get_user(an_assignee)
                    except Exception as e:
                        raise ValueError(
                            f'Encountered an exception looking up assignee "{an_assignee}" in GitHub: '
                            f"{type(e).__name__} - {e}"
                        )

                    insert_kwargs["assignees"].append(github_user)

            if a_value.get("milestone", None):
                current_milestones = current_repo.get_milestones()

                found_existing_milestone = False
                for a_milestone in current_milestones:
                    if a_milestone.title == a_value["milestone"]:
                        insert_kwargs["milestone"] = a_milestone
                        found_existing_milestone = True
                        break

                if not found_existing_milestone:
                    logger.debug(
                        f"Milestone \"{a_value['milestone']}\" not found, creating it"
                    )
                    insert_kwargs["milestone"] = current_repo.create_milestone(
                        a_value["milestone"]
                    )
                else:
                    logger.debug(f"Milestone \"{a_value['milestone']}\" already exists")

            if a_value.get("labels", None):
                insert_kwargs["labels"] = []

                inserted_labels = []
                for a_label in a_value["labels"].split(","):
                    a_label = a_label.replace(" ", "")
                    inserted_labels.append(a_label)

                existing_labels = current_repo.get_labels()

                existing_labels_set = set([label.name for label in existing_labels])

                if not set(inserted_labels).issubset(existing_labels_set):
                    new_inserted_labels = set(inserted_labels).difference(
                        existing_labels_set
                    )
                    logger.debug(
                        "Inserting new labels: " + ", ".join(new_inserted_labels)
                    )
                    for a_new_label in new_inserted_labels:
                        current_repo.create_label(a_new_label, "000000")

                for a_label in existing_labels:
                    if a_label.name in inserted_labels:
                        insert_kwargs["labels"].append(a_label)

            try:
                current_repo.create_issue(a_value["title"], **insert_kwargs)
            except Exception as e:
                raise ValueError(
                    f"Encountered an exception creating an issue in GitHub: "
                    f"{type(e).__name__} - {e}"
                )

    def get_columns(self) -> List[str]:
        """Gets all columns to be returned in pandas DataFrame responses

        Returns
        -------
        List[str]
            List of columns
        """
        return [
            "number",
            "title",
            "state",
            "creator",
            "closed_by",
            "labels",
            "assignees",
            "comments",
            "body",
            "created",
            "updated",
            "closed",
        ]


class GithubPullRequestsTable(APITable):
    """The GitHub Issue Table implementation"""

    def select(self, query: ast.Select) -> pd.DataFrame:
        """Pulls data from the GitHub "List repository pull requests" API

        Parameters
        ----------
        query : ast.Select
           Given SQL SELECT query

        Returns
        -------
        pd.DataFrame
            GitHub pull requests matching the query

        Raises
        ------
        ValueError
            If the query contains an unsupported condition
        """

        conditions = extract_comparison_conditions(query.where)

        if query.limit:
            total_results = query.limit.value
        else:
            total_results = 20

        issues_kwargs = {}
        order_by_conditions = {}

        if query.order_by and len(query.order_by) > 0:
            order_by_conditions["columns"] = []
            order_by_conditions["ascending"] = []

            for an_order in query.order_by:
                if an_order.field.parts[0] != "pull_requests":
                    next

                if an_order.field.parts[1] in ["created", "updated", "popularity"]:
                    if issues_kwargs != {}:
                        raise ValueError(
                            "Duplicate order conditions found for created/updated/popularity"
                        )

                    issues_kwargs["sort"] = an_order.field.parts[1]
                    issues_kwargs["direction"] = an_order.direction
                elif an_order.field.parts[1] == "long_running":
                    if issues_kwargs != {}:
                        raise ValueError(
                            "Duplicate order conditions found for long_running"
                        )

                    issues_kwargs["sort"] = "long-running"
                    issues_kwargs["direction"] = an_order.direction
                elif an_order.field.parts[1] in self.get_columns():
                    order_by_conditions["columns"].append(an_order.field.parts[1])

                    if an_order.direction == "ASC":
                        order_by_conditions["ascending"].append(True)
                    else:
                        order_by_conditions["ascending"].append(False)
                else:
                    raise ValueError(
                        f"Order by unknown column {an_order.field.parts[1]}"
                    )

        for a_where in conditions:
            if a_where[1] == "state":
                if a_where[0] != "=":
                    raise ValueError("Unsupported where operation for state")
                if a_where[2] not in ["open", "closed", "all"]:
                    raise ValueError(
                        f"Unsupported where argument for state {a_where[2]}"
                    )

                issues_kwargs["state"] = a_where[2]

                continue
            if a_where[1] in ["head", "base"]:
                if a_where[0] != "=":
                    raise ValueError(f"Unsupported where operation for {a_where[1]}")

                issues_kwargs[a_where[1]] = a_where[2]
            else:
                raise ValueError(f"Unsupported where argument {a_where[1]}")

        self.handler.connect()

        github_pull_requests_df = pd.DataFrame(columns=self.get_columns())

        start = 0

        while True:
            try:
                for a_pull in self.handler.connection.get_repo(
                    self.handler.repository
                ).get_pulls(**issues_kwargs)[start : start + 10]:

                    github_pull_requests_df = pd.concat(
                        [
                            github_pull_requests_df,
                            pd.DataFrame(
                                [
                                    {
                                        "number": a_pull.number,
                                        "title": a_pull.title,
                                        "state": a_pull.state,
                                        "creator": a_pull.user.login,
                                        "labels": ",".join(
                                            [label.name for label in a_pull.labels]
                                        ),
                                        "milestone": a_pull.milestone.title
                                        if a_pull.milestone
                                        else None,
                                        "assignees": ",".join(
                                            [
                                                assignee.login
                                                for assignee in a_pull.assignees
                                            ]
                                        ),
                                        "reviewers": ",".join(
                                            [
                                                reviewer.login
                                                for reviewer in a_pull.requested_reviewers
                                            ]
                                        ),
                                        "teams": ",".join(
                                            [
                                                team.name
                                                for team in a_pull.requested_teams
                                            ]
                                        ),
                                        "comments": a_pull.comments,
                                        "review_comments": a_pull.review_comments,
                                        "draft": a_pull.draft,
                                        "is_merged": a_pull.merged,
                                        "mergeable": a_pull.mergeable,
                                        "mergeable_state": a_pull.mergeable_state,
                                        "merged_by": a_pull.merged_by.login
                                        if a_pull.merged_by
                                        else None,
                                        "rebaseable": a_pull.rebaseable,
                                        "body": a_pull.body,
                                        "base": a_pull.base.ref
                                        if a_pull.base
                                        else None,
                                        "head": a_pull.head.ref
                                        if a_pull.head
                                        else None,
                                        "commits": a_pull.commits,
                                        "additions": a_pull.additions,
                                        "deletions": a_pull.deletions,
                                        "changed_files": a_pull.changed_files,
                                        "created": a_pull.created_at,
                                        "updated": a_pull.updated_at,
                                        "merged": a_pull.merged_at,
                                        "closed": a_pull.closed_at,
                                    }
                                ]
                            ),
                        ]
                    )

                    if github_pull_requests_df.shape[0] >= total_results:
                        break
            except IndexError:
                break

            if github_pull_requests_df.shape[0] >= total_results:
                break
            else:
                start += 10

        selected_columns = []
        for target in query.targets:
            if isinstance(target, ast.Star):
                selected_columns = self.get_columns()
                break
            elif isinstance(target, ast.Identifier):
                selected_columns.append(target.parts[-1])
            else:
                raise ValueError(f"Unknown query target {type(target)}")

        if len(github_pull_requests_df) == 0:
            github_pull_requests_df = pd.DataFrame([], columns=selected_columns)
        else:
            github_pull_requests_df.columns = self.get_columns()
            for col in set(github_pull_requests_df.columns).difference(
                set(selected_columns)
            ):
                github_pull_requests_df = github_pull_requests_df.drop(col, axis=1)

            if len(order_by_conditions.get("columns", [])) > 0:
                github_pull_requests_df = github_pull_requests_df.sort_values(
                    by=order_by_conditions["columns"],
                    ascending=order_by_conditions["ascending"],
                )

        return github_pull_requests_df

    def get_columns(self) -> List[str]:
        """Gets all columns to be returned in pandas DataFrame responses

        Returns
        -------
        List[str]
            List of columns
        """
        return [
            "number",
            "title",
            "state",
            "creator",
            "labels",
            "milestone",
            "assignees",
            "reviewers",
            "teams",
            "comments",
            "review_comments",
            "draft",
            "is_merged",
            "mergeable",
            "mergeable_state",
            "merged_by",
            "rebaseable",
            "body",
            "base",
            "head",
            "commits",
            "additions",
            "deletions",
            "changed_files",
            "created",
            "updated",
            "merged",
            "closed",
        ]

class GithubCommitsTable(APITable):
    """The GitHub Commits Table implementation"""

    def select(self, query: ast.Select) -> pd.DataFrame:
        """Pulls data from the GitHub "List commits" API

        Parameters
        ----------
        query : ast.Select
           Given SQL SELECT query

        Returns
        -------
        pd.DataFrame

            GitHub commits matching the query

        Raises
        ------
        ValueError
            If the query contains an unsupported condition
        """

        conditions = extract_comparison_conditions(query.where)

        if query.limit:
            total_results = query.limit.value
        else:
            total_results = 20

        commits_kwargs = {}
        order_by_conditions = {}

        if query.order_by and len(query.order_by) > 0:
            order_by_conditions["columns"] = []
            order_by_conditions["ascending"] = []

            for an_order in query.order_by:
                if an_order.field.parts[0] != "commits":
                    next

                if an_order.field.parts[1] in ["author", "date", "message"]:
                    if commits_kwargs != {}:
                        raise ValueError(
                            "Duplicate order conditions found for author/date/message"
                        )

                    commits_kwargs["sort"] = an_order.field.parts[1]
                    commits_kwargs["direction"] = an_order.direction
                elif an_order.field.parts[1] in self.get_columns():
                    order_by_conditions["columns"].append(an_order.field.parts[1])

                    if an_order.direction == "ASC":
                        order_by_conditions["ascending"].append(True)
                    else:
                        order_by_conditions["ascending"].append(False)
                else:
                    raise ValueError(
                        f"Order by unknown column {an_order.field.parts[1]}"
                    )

        for a_where in conditions:
            if a_where[1] == "author":
                if a_where[0] != "=":
                    raise ValueError("Unsupported where operation for author")
                commits_kwargs["author"] = a_where[2]
            else:
                raise ValueError(f"Unsupported where argument {a_where[1]}")

        self.handler.connect()

        github_commits_df = pd.DataFrame(columns=self.get_columns())

        start = 0

        while True:
            try:

                for a_commit in self.handler.connection.get_repo(
                    self.handler.repository
                ).get_commits(**commits_kwargs)[start : start + 10]:
                    logger.debug(f"Processing commit {a_commit.sha}")

                    github_commits_df = pd.concat(
                        [
                            github_commits_df,
                            pd.DataFrame(
                                [
                                    {
                                        "sha": a_commit.sha,
                                        "author": a_commit.commit.author.name,
                                        "date": a_commit.commit.author.date,
                                        "message": a_commit.commit.message,
                                    }
                                ]
                            ),
                        ]
                    )

                    if github_commits_df.shape[0] >= total_results:
                        break
            except IndexError:
                break

            if github_commits_df.shape[0] >= total_results:
                break
            else:
                start += 10

        selected_columns = []
        for target in query.targets:
            if isinstance(target, ast.Star):
                selected_columns = self.get_columns()
                break
            elif isinstance(target, ast.Identifier):
                selected_columns.append(target.parts[-1])
            else:
                raise ValueError(f"Unknown query target {type(target)}")

        if len(github_commits_df) == 0:
            github_commits_df = pd.DataFrame([], columns=selected_columns)
        else:
            github_commits_df.columns = self.get_columns()
            for col in set(github_commits_df.columns).difference(
                set(selected_columns)
            ):
                github_commits_df = github_commits_df.drop(col, axis=1)

            if len(order_by_conditions.get("columns", [])) > 0:
                github_commits_df = github_commits_df.sort_values(
                    by=order_by_conditions["columns"],
                    ascending=order_by_conditions["ascending"],
                )

        return github_commits_df

    def get_columns(self) -> List[str]:
        """Gets all columns to be returned in pandas DataFrame responses

        Returns
        -------
        List[str]
            List of columns
        """

        return ["sha", "author", "date", "message"]
      
class GithubReleasesTable(APITable):
    """The GitHub Releases Table implementation"""

    def select(self, query: ast.Select) -> pd.DataFrame:
        """Pulls data from the GitHub "List repository releases" API

        Parameters
        ----------
        query : ast.Select
           Given SQL SELECT query

        Returns
        -------
        pd.DataFrame

            GitHub releases matching the query

        Raises
        ------
        ValueError
            If the query contains an unsupported condition
        """

        select_statement_parser = SELECTQueryParser(
            query,
            'releases',
            self.get_columns()
        )

        selected_columns, where_conditions, order_by_conditions, result_limit = select_statement_parser.parse_query()

        total_results = result_limit if result_limit else 20

        self.handler.connect()

        github_releases_df = pd.DataFrame(columns=self.get_columns())

        start = 0

        while True:
            try:

                for a_release in self.handler.connection.get_repo(
                    self.handler.repository
                ).get_releases()[start: start + 10]:

                    logger.debug(f"Processing release {a_release.id}")

                    github_releases_df = pd.concat(
                        [
                            github_releases_df,
                            pd.DataFrame(
                                [
                                    {
                                        "id": self.check_none(a_release.id),
                                        "author": self.check_none(a_release.author.login),
                                        "body": self.check_none(a_release.body),
                                        "created_at": self.check_none(str(a_release.created_at)),
                                        "html_url": self.check_none(a_release.html_url),
                                        "published_at": self.check_none(str(a_release.published_at)),
                                        "tag_name": self.check_none(a_release.tag_name),
                                        "title": self.check_none(a_release.title),
                                        "url": self.check_none(a_release.url),
                                        "zipball_url": self.check_none(a_release.zipball_url)
                                    }
                                ]
                            ),
                        ]
                    )

                    if github_releases_df.shape[0] >= total_results:
                        break
            except IndexError:
                break

            if github_releases_df.shape[0] >= total_results:
                break
            else:
                start += 10

        select_statement_executor = SELECTQueryExecutor(
            github_releases_df,
            selected_columns,
            where_conditions,
            order_by_conditions
        )

        github_releases_df = select_statement_executor.execute_query()

        return github_releases_df

    def check_none(self, val):
        return "" if val is None else val

    def get_columns(self) -> List[str]:
        """Gets all columns to be returned in pandas DataFrame responses

        Returns
        -------
        List[str]
            List of columns
        """

        return [
            "id",
            "author",
            "body",
            "created_at",
            "html_url",
            "published_at",
            "tag_name",
            "title",
            "url",
            "zipball_url"
        ]

<<<<<<< HEAD

class GithubBranchesTable(APITable):
    """The GitHub Branches Table implementation"""

    def select(self, query: ast.Select) -> pd.DataFrame:
        """Pulls data from the GitHub "List repository branches" API
=======
class GithubContributorsTable(APITable):
    """The GitHub Contributors Table implementation"""

    def select(self, query: ast.Select) -> pd.DataFrame:
        """Pulls data from the GitHub "List repository contributors" API
>>>>>>> 4db64d7c

        Parameters
        ----------
        query : ast.Select
           Given SQL SELECT query

        Returns
        -------
        pd.DataFrame

<<<<<<< HEAD
            GitHub branches matching the query
=======
            GitHub contributors matching the query
>>>>>>> 4db64d7c

        Raises
        ------
        ValueError
            If the query contains an unsupported condition
        """

        select_statement_parser = SELECTQueryParser(
            query,
<<<<<<< HEAD
            'branches',
=======
            'contributors',
>>>>>>> 4db64d7c
            self.get_columns()
        )

        selected_columns, where_conditions, order_by_conditions, result_limit = select_statement_parser.parse_query()

        total_results = result_limit if result_limit else 20

        self.handler.connect()

<<<<<<< HEAD
        github_branches_df = pd.DataFrame(columns=self.get_columns())
=======
        github_contributors_df = pd.DataFrame(columns=self.get_columns())
>>>>>>> 4db64d7c

        start = 0

        while True:
            try:

<<<<<<< HEAD
                for branch in self.handler.connection.get_repo(self.handler.repository).get_branches()[start: start + 10]:
                    logger.debug(f"Processing branch {branch.name}")
                    raw_data = branch.raw_data
                    github_branches_df = pd.concat(
                        [
                            github_branches_df,
                            pd.DataFrame(
                                [
                                    {
                                        "name": self.check_none(raw_data["name"]),
                                        "url": "https://github.com/" + self.handler.repository + "/tree/" + raw_data["name"],
                                        "commit_sha": self.check_none(raw_data["commit"]["sha"]),
                                        "commit_url": self.check_none(raw_data["commit"]["url"]),
                                        "protected": self.check_none(raw_data["protected"])
                                    }
                                ]
                            ),
                        ]
                    )

                    if github_branches_df.shape[0] >= total_results:
=======
                for contributor in self.handler.connection.get_repo(self.handler.repository).get_contributors()[start: start + 10]:
                    
                    raw_data = contributor.raw_data
                    github_contributors_df = pd.concat(
                        [
                            github_contributors_df,
                            pd.DataFrame(
                                [
                                    {
                                        "avatar_url": self.check_none(raw_data["avatar_url"]),
                                        "html_url": self.check_none(raw_data["html_url"]),
                                        "followers_url": self.check_none(raw_data["followers_url"]),
                                        "subscriptions_url": self.check_none(raw_data["subscriptions_url"]),
                                        "organizations_url": self.check_none(raw_data["organizations_url"]),
                                        "repos_url": self.check_none(raw_data["repos_url"]),
                                        "events_url": self.check_none(raw_data["events_url"]),
                                        "received_events_url": self.check_none(raw_data["received_events_url"]),
                                        "site_admin": self.check_none(raw_data["site_admin"]),
                                        "name": self.check_none(raw_data["name"]),
                                        "company": self.check_none(raw_data["company"]),
                                        "blog": self.check_none(raw_data["blog"]),
                                        "location": self.check_none(raw_data["location"]),
                                        "email": self.check_none(raw_data["email"]),
                                        "hireable": self.check_none(raw_data["hireable"]),
                                        "bio": self.check_none(raw_data["bio"]),
                                        "twitter_username": self.check_none(raw_data["twitter_username"]),
                                        "public_repos": self.check_none(raw_data["public_repos"]),
                                        "public_gists": self.check_none(raw_data["public_repos"]),
                                        "followers": self.check_none(raw_data["followers"]),
                                        "following": self.check_none(raw_data["following"]),
                                        "created_at": self.check_none(raw_data["created_at"]),
                                        "updated_at": self.check_none(raw_data["updated_at"])
                                    }
                                ]
                            ),
                        ]
                    )

                    if github_contributors_df.shape[0] >= total_results:
>>>>>>> 4db64d7c
                        break
            except IndexError:
                break

<<<<<<< HEAD
            if github_branches_df.shape[0] >= total_results:
=======
            if github_contributors_df.shape[0] >= total_results:
>>>>>>> 4db64d7c
                break
            else:
                start += 10

        select_statement_executor = SELECTQueryExecutor(
<<<<<<< HEAD
            github_branches_df,
=======
            github_contributors_df,
>>>>>>> 4db64d7c
            selected_columns,
            where_conditions,
            order_by_conditions
        )

<<<<<<< HEAD
        github_branches_df = select_statement_executor.execute_query()

        return github_branches_df
=======
        github_contributors_df = select_statement_executor.execute_query()

        return github_contributors_df
>>>>>>> 4db64d7c

    def check_none(self, val):
        return "" if val is None else val

    def get_columns(self) -> List[str]:
        """Gets all columns to be returned in pandas DataFrame responses

        Returns
        -------
        List[str]
            List of columns
        """

        return [
<<<<<<< HEAD
            "name",
            "url",
            "commit_sha",
            "commit_url",
            "protected"
        ]
=======
            "avatar_url",
            "html_url",
            "followers_url",
            "subscriptions_url",
            "organizations_url",
            "repos_url",
            "events_url",
            "received_events_url",
            "site_admin",
            "name",
            "company",
            "blog",
            "location",
            "email",
            "hireable",
            "bio",
            "twitter_username",
            "public_repos",
            "public_gists",
            "followers",
            "following",
            "created_at",
            "updated_at"
        ]
>>>>>>> 4db64d7c
<|MERGE_RESOLUTION|>--- conflicted
+++ resolved
@@ -818,21 +818,12 @@
             "url",
             "zipball_url"
         ]
-
-<<<<<<< HEAD
-
+     
 class GithubBranchesTable(APITable):
     """The GitHub Branches Table implementation"""
 
     def select(self, query: ast.Select) -> pd.DataFrame:
         """Pulls data from the GitHub "List repository branches" API
-=======
-class GithubContributorsTable(APITable):
-    """The GitHub Contributors Table implementation"""
-
-    def select(self, query: ast.Select) -> pd.DataFrame:
-        """Pulls data from the GitHub "List repository contributors" API
->>>>>>> 4db64d7c
 
         Parameters
         ----------
@@ -843,11 +834,7 @@
         -------
         pd.DataFrame
 
-<<<<<<< HEAD
             GitHub branches matching the query
-=======
-            GitHub contributors matching the query
->>>>>>> 4db64d7c
 
         Raises
         ------
@@ -857,11 +844,7 @@
 
         select_statement_parser = SELECTQueryParser(
             query,
-<<<<<<< HEAD
             'branches',
-=======
-            'contributors',
->>>>>>> 4db64d7c
             self.get_columns()
         )
 
@@ -871,18 +854,13 @@
 
         self.handler.connect()
 
-<<<<<<< HEAD
         github_branches_df = pd.DataFrame(columns=self.get_columns())
-=======
-        github_contributors_df = pd.DataFrame(columns=self.get_columns())
->>>>>>> 4db64d7c
 
         start = 0
 
         while True:
             try:
 
-<<<<<<< HEAD
                 for branch in self.handler.connection.get_repo(self.handler.repository).get_branches()[start: start + 10]:
                     logger.debug(f"Processing branch {branch.name}")
                     raw_data = branch.raw_data
@@ -903,8 +881,88 @@
                         ]
                     )
 
-                    if github_branches_df.shape[0] >= total_results:
-=======
+                    if github_branches_df.shape[0] >= total_results: break
+            except IndexError:
+                break
+
+            if github_branches_df.shape[0] >= total_results:
+                break
+            else:
+                start += 10
+
+        select_statement_executor = SELECTQueryExecutor(
+            github_branches_df,
+            selected_columns,
+            where_conditions,
+            order_by_conditions
+        )
+
+        github_branches_df = select_statement_executor.execute_query()
+
+        return github_branches_df
+
+    def check_none(self, val):
+        return "" if val is None else val
+
+    def get_columns(self) -> List[str]:
+        """Gets all columns to be returned in pandas DataFrame responses
+
+        Returns
+        -------
+        List[str]
+            List of columns
+        """
+
+        return [
+            "name",
+            "url",
+            "commit_sha",
+            "commit_url",
+            "protected"
+        ]
+
+class GithubContributorsTable(APITable):
+    """The GitHub Contributors Table implementation"""
+
+    def select(self, query: ast.Select) -> pd.DataFrame:
+        """Pulls data from the GitHub "List repository contributors" API
+
+        Parameters
+        ----------
+        query : ast.Select
+           Given SQL SELECT query
+
+        Returns
+        -------
+        pd.DataFrame
+
+            GitHub contributors matching the query
+
+        Raises
+        ------
+        ValueError
+            If the query contains an unsupported condition
+        """
+
+        select_statement_parser = SELECTQueryParser(
+            query,
+            'contributors',
+            self.get_columns()
+        )
+
+        selected_columns, where_conditions, order_by_conditions, result_limit = select_statement_parser.parse_query()
+
+        total_results = result_limit if result_limit else 20
+
+        self.handler.connect()
+
+        github_contributors_df = pd.DataFrame(columns=self.get_columns())
+
+        start = 0
+
+        while True:
+            try:
+
                 for contributor in self.handler.connection.get_repo(self.handler.repository).get_contributors()[start: start + 10]:
                     
                     raw_data = contributor.raw_data
@@ -944,40 +1002,25 @@
                     )
 
                     if github_contributors_df.shape[0] >= total_results:
->>>>>>> 4db64d7c
                         break
             except IndexError:
                 break
 
-<<<<<<< HEAD
-            if github_branches_df.shape[0] >= total_results:
-=======
             if github_contributors_df.shape[0] >= total_results:
->>>>>>> 4db64d7c
                 break
             else:
                 start += 10
 
         select_statement_executor = SELECTQueryExecutor(
-<<<<<<< HEAD
-            github_branches_df,
-=======
             github_contributors_df,
->>>>>>> 4db64d7c
             selected_columns,
             where_conditions,
             order_by_conditions
         )
 
-<<<<<<< HEAD
-        github_branches_df = select_statement_executor.execute_query()
-
-        return github_branches_df
-=======
         github_contributors_df = select_statement_executor.execute_query()
 
         return github_contributors_df
->>>>>>> 4db64d7c
 
     def check_none(self, val):
         return "" if val is None else val
@@ -992,14 +1035,6 @@
         """
 
         return [
-<<<<<<< HEAD
-            "name",
-            "url",
-            "commit_sha",
-            "commit_url",
-            "protected"
-        ]
-=======
             "avatar_url",
             "html_url",
             "followers_url",
@@ -1023,5 +1058,4 @@
             "following",
             "created_at",
             "updated_at"
-        ]
->>>>>>> 4db64d7c
+        ]