--- conflicted
+++ resolved
@@ -1,20 +1,17 @@
 import os
 import re
 import math
-<<<<<<< HEAD
+import json
 import tempfile
 import datetime
+import textwrap
 import subprocess
-=======
-import json
-import textwrap
->>>>>>> e83cdc52
 import concurrent.futures
+from typing import Optional, Dict
+
+import openai
 import numpy as np
 import pandas as pd
-from typing import Optional, Dict
-
-import openai
 
 from mindsdb.utilities.config import Config
 from mindsdb.integrations.libs.base import BaseMLEngine
@@ -65,12 +62,13 @@
         self.model_storage.json_set('args', args)
 
     def _get_api_key(self, args):
-        # API_KEY preference order:
-        #   1. provided at model creation
-        #   2. provided at engine creation
-        #   3. OPENAI_API_KEY env variable
-        #   4. openai.api_key setting in config.json
-
+        """ 
+        API_KEY preference order:
+            1. provided at model creation
+            2. provided at engine creation
+            3. OPENAI_API_KEY env variable
+            4. openai.api_key setting in config.json
+        """  # noqa
         # 1
         if 'api_key' in args:
             return args['api_key']
@@ -231,13 +229,8 @@
         Additionally, single completion calls are done with exponential backoff to guarantee all prompts are processed,
         because even with previous checks the tokens-per-minute limit may apply.
         """
-<<<<<<< HEAD
         @retry_with_exponential_backoff()
-        def _submit_completion(model_name, prompts, max_tokens, temperature, api_key, args):
-=======
-        @retry_with_exponential_backoff
         def _submit_completion(model_name, prompts, api_key, api_args, args):
->>>>>>> e83cdc52
             return openai.Completion.create(
                 model=model_name,
                 prompt=prompts,
