--- conflicted
+++ resolved
@@ -76,12 +76,8 @@
     elif os.environ.get('MINDSDB_DB_CON', '') == '':
         os.environ['MINDSDB_DB_CON'] = 'sqlite:///' + os.path.join(os.environ['MINDSDB_STORAGE_DIR'], 'mindsdb.sqlite3.db') + '?check_same_thread=False&timeout=30'
 
-<<<<<<< HEAD
+    # relative import for migrations support
     from .utilities.config import Config
-=======
-
-    from mindsdb.utilities.config import Config
->>>>>>> 9724c702
     mindsdb_config = Config()
     create_dirs_recursive(mindsdb_config['paths'])
 
