--- conflicted
+++ resolved
@@ -5,11 +5,8 @@
 import time
 import asyncio
 import signal
-<<<<<<< HEAD
 import subprocess
-=======
 import psutil
->>>>>>> 9724c702
 
 import torch.multiprocessing as mp
 
@@ -71,6 +68,13 @@
     print(f'Configuration file:\n   {config.config_path}')
     print(f"Storage path:\n   {config['paths']['root']}")
 
+    is_cloud = config.get('cloud', False)
+    if not is_cloud:
+        print('running migrations:')
+        run_migration_path = os.path.join(os.path.abspath(os.path.dirname(__file__)), "run_migrations.py")
+        p = subprocess.Popen([f"python3 {run_migration_path}"], shell=True)
+        p.wait()
+
     # @TODO Backwards compatibiltiy for tests, remove later
     from mindsdb.interfaces.database.integrations import add_db_integration, get_db_integration, remove_db_integration
     dbw = DatabaseWrapper(COMPANY_ID)
@@ -85,7 +89,6 @@
             except Exception:
                 pass
 
-    is_cloud = config.get('cloud', False)
     if not is_cloud:
         for integration_name in get_db_integrations(COMPANY_ID, sensitive_info=True):
             print(f"Setting up integration: {integration_name}")
@@ -123,11 +126,6 @@
             'started': False
         } for api in api_arr
     }
-
-    if not is_cloud:
-        print('running migrations:')
-        p = subprocess.Popen(["python3 mindsdb/run_migrations.py"], shell=True)
-        p.wait()
 
     start_functions = {
         'http': start_http,
